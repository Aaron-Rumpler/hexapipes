--- conflicted
+++ resolved
@@ -1,11 +1,7 @@
 <script>
-<<<<<<< HEAD
 	import { settings } from "$lib/stores.js";
-	
-=======
 	import { gridInfo } from './grids/grids';
 
->>>>>>> 32ecec16
 	/** @type {Number} i*/
 	export let i;
 
@@ -50,12 +46,8 @@
 			bgColor = locked ? '#bbb' : '#ddd';
 		}
 	}
-<<<<<<< HEAD
+
 	$: if ($settings.disconnectHighlighting && $state.hasDisconnects) {
-=======
-
-	$: if ($state.hasDisconnects) {
->>>>>>> 32ecec16
 		strokeColor = $disconnectStrokeColor;
 		strokeWidth = game.grid.STROKE_WIDTH * $disconnectStrokeWidthScale;
 	} else if ($state.isPartOfIsland) {
