<script>
	import { settings } from '$lib/stores';
	import { onMount } from 'svelte';
	import RotationDirection from '$lib/settings/RotationDirection.svelte';
	import { slide } from 'svelte/transition';

	onMount(() => {
		settings.loadFromLocalStorage();
	});
</script>

<div class="container settings" transition:slide>
	<div class="controlMode">
		<h3>Controls mode</h3>
		<label>
			<input
				type="radio"
				bind:group={$settings.controlMode}
				name="controlMode"
				value={'rotate_lock'}
			/>
			<RotationDirection text={false} /> Rotate / Lock
		</label>
		<label>
			<input
				type="radio"
				bind:group={$settings.controlMode}
				name="controlMode"
				value={'rotate_rotate'}
			/>
			<RotationDirection text={false} /> Rotate / Rotate <RotationDirection
				text={false}
				clockwise={false}
			/>
		</label>
		<label>
			<input
				type="radio"
				bind:group={$settings.controlMode}
				name="controlMode"
				value={'orient_lock'}
			/>
			Orient / Lock
		</label>
		<div class="description">
			{#if $settings.controlMode === 'rotate_lock'}
				<ul>
					<li>Click / touch - rotate tile <RotationDirection /></li>
					<li>Right click / long press - lock tile</li>
					<li>Ctrl-click - rotate tile <RotationDirection clockwise={false} /></li>
				</ul>
			{:else if $settings.controlMode === 'rotate_rotate'}
				<ul>
					<li>Click / touch - rotate tile <RotationDirection /></li>
					<li>Right click / long press - rotate tile <RotationDirection clockwise={false} /></li>
					<li>Ctrl-click - lock tile</li>
				</ul>
			{:else if $settings.controlMode === 'orient_lock'}
				<ul>
					<li>Click or touch once to orient the tile in that direction.</li>
					<li>A tile will rotate so that the little orange dot moves to where you clicked.</li>
					<li>Right click / long press - lock tile</li>
				</ul>
			{/if}
		</div>
		<label>
			<input
				type="checkbox"
				bind:checked={$settings.invertRotationDirection}
				name="invertRotationDirection"
			/>
			Invert rotation direction
		</label>
		<br />
		<label>
			<input type="checkbox" bind:checked={$settings.assistant} name="assistant" />
			Use smart assistant. When you lock a tile or create an edgemark surrounding tiles will rotate to
			match.
		</label>
		<br />
		<label>
<<<<<<< HEAD
			<input type="checkbox" bind:checked={$settings.requireLocked} name="requireLocked" />
			Require all tiles to be locked for a level to be considered solved
		</label>
		<br />
		<label>
			<input type="checkbox" bind:checked={$settings.removeEdgeMarksOnLock} name="removeEdgeMarksOnLock" />
			Remove a tile's edge marks when it is locked
=======
			Time required to hold mouse button to set an edge mark
			<input type="range" min="100" max="1000" bind:value={$settings.edgeMarkMouseTime} name="edgeMarkMouseTime" />
>>>>>>> c5b71753
		</label>
	</div>
	<div class="controlMode">
		<h3>Timer</h3>
		<label>
			<input type="checkbox" bind:checked={$settings.showTimer} name="showTimer" />
			Show timer
		</label>
	</div>
	<div class="controlMode">
		<h3>Zoom and pan</h3>
		<label>
			Sensitivity when panning with a touchpad
			<input type="range" min="1" max="200" bind:value={$settings.touchpadPanSensitivity} name="touchpadPanSensitivity" />
		</label>
		<br />
		<label>
			<input type="checkbox" bind:checked={$settings.allowEmptySpacePan} name="allowEmptySpacePan" />
			Allow panning while mouse is over empty space
		</label>
		<p>
			If you find current zoom and pan functions uncomfortable you can disable them. Puzzles will be
			shown fully zoomed out. You can rely on browser zoom to deal with small tiles.
		</p>
		<label>
			<input type="checkbox" bind:checked={$settings.disableZoomPan} name="disableZoomPan" />
			Disable zooming and panning
		</label>
		<br />
		<label>
			<input type="checkbox" bind:checked={$settings.disableScrollZoomPan} name="disableScrollZoomPan" />
			Disable zooming and panning using the mouse wheel or touchpad
		</label>
		<p>Please <strong>refresh the page</strong> for the changes to take effect.</p>
	</div>
	<div class="animationSpeed">
		<h3>Animation speed</h3>
		<p>How fast should pipe rotations look.</p>
		<label>
			<input
				type="radio"
				bind:group={$settings.animationSpeed}
				name="animationSpeed"
				value={'normal'}
			/>
			Normal (100 ms)
		</label>
		<label>
			<input
				type="radio"
				bind:group={$settings.animationSpeed}
				name="animationSpeed"
				value={'fast'}
			/>
			Fast (30 ms)
		</label>
		<label>
			<input
				type="radio"
				bind:group={$settings.animationSpeed}
				name="animationSpeed"
				value={'instant'}
			/>
			Instant
		</label>
	</div>
</div>

<style>
	.settings {
		color: var(--text-color);
		background: whitesmoke;
		border-radius: 5px;
		padding: 5px;
		margin: 5px auto;
	}
</style><|MERGE_RESOLUTION|>--- conflicted
+++ resolved
@@ -79,7 +79,6 @@
 		</label>
 		<br />
 		<label>
-<<<<<<< HEAD
 			<input type="checkbox" bind:checked={$settings.requireLocked} name="requireLocked" />
 			Require all tiles to be locked for a level to be considered solved
 		</label>
@@ -87,10 +86,11 @@
 		<label>
 			<input type="checkbox" bind:checked={$settings.removeEdgeMarksOnLock} name="removeEdgeMarksOnLock" />
 			Remove a tile's edge marks when it is locked
-=======
+		</label>
+		<br />
+		<label>
 			Time required to hold mouse button to set an edge mark
 			<input type="range" min="100" max="1000" bind:value={$settings.edgeMarkMouseTime} name="edgeMarkMouseTime" />
->>>>>>> c5b71753
 		</label>
 	</div>
 	<div class="controlMode">
