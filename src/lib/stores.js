--- conflicted
+++ resolved
@@ -51,12 +51,9 @@
 		assistant: false,
 		/** @type {AnimationSpeed} */
 		animationSpeed: 'normal',
-<<<<<<< HEAD
 		requireLocked: false,
-		removeEdgeMarksOnLock: false
-=======
+		removeEdgeMarksOnLock: false,
 		edgeMarkMouseTime: 300
->>>>>>> c5b71753
 	};
 
 	const { subscribe, set, update } = writable(defaultSettings);
