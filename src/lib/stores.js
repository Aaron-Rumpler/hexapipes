import { writable } from 'svelte/store';

export const puzzleCounts = writable({
	hexagonal: {
		'5x5': 1000,
		'7x7': 1000,
		'10x10': 1000,
		'15x15': 1000,
		'20x20': 1000,
		'30x30': 1000,
		'40x40': 1000
	},
	hexagonalWrap: {
		'5x5': 1000,
		'7x7': 1000,
		'10x10': 1000,
		'15x15': 1000,
		'20x20': 1000,
		'30x30': 1000,
		'40x40': 1000
	}
});

/**
 * @typedef {'rotate_lock'|'rotate_rotate'|'orient_lock'} ControlMode
 */

/**
 * @typedef {'normal'|'fast'|'instant'} AnimationSpeed
 */

/**
 * @typedef Settings
 * @property {ControlMode} controlMode
 * @property {Boolean} invertRotationDirection
 * @property {Boolean} showTimer
 * @property {Boolean} disableZoomPan
 * @property {Boolean} assistant
 */

function createSettings() {
	let defaultSettings = {
		/** @type {ControlMode} */
		controlMode: 'rotate_lock',
		invertRotationDirection: false,
		showTimer: true,
		touchpadPanSensitivity: 100,
		allowEmptySpacePan: false,
		disableZoomPan: false,
		disableScrollZoomPan: false,
		assistant: false,
		/** @type {AnimationSpeed} */
		animationSpeed: 'normal',
<<<<<<< HEAD
		requireLocked: false,
		removeEdgeMarksOnLock: false,
		edgeMarkMouseTime: 300
=======
		disconnectHighlighting: true
>>>>>>> 59ad2355
	};

	const { subscribe, set, update } = writable(defaultSettings);

	/**
	 * @param {Settings} settings
	 */
	function saveToLocalStorage(settings) {
		const data = JSON.stringify(settings);
		try {
			window.localStorage.setItem('settings', data);
		} catch (error) {
			console.log('error while saving settings to local storage');
			console.error(error);
		}
	}

	function loadFromLocalStorage() {
		try {
			const data = window.localStorage.getItem('settings');
			if (data === null) {
				set(defaultSettings);
			} else {
				const parsed = JSON.parse(data);
				// I changed possible control mode values,
				// so I need to update settings if an old one appears
				if (parsed.controlMode === 'click_to_rotate') {
					parsed.controlMode = 'rotate_lock';
				} else if (parsed.controlMode === 'click_to_orient') {
					parsed.controlMode = 'orient_lock';
				}
				const validControlModes = new Set(['rotate_lock', 'rotate_rotate', 'orient_lock']);
				if (!validControlModes.has(parsed.controlMode)) {
					parsed.controlMode = 'rotate_lock';
				}
				set(Object.assign({}, defaultSettings, parsed));
			}
		} catch (error) {
			console.log('error while loading settings from local storage');
			console.error(error);
		}
	}

	/**
	 *
	 * @param {Settings} value
	 */
	function set_(value) {
		set(value);
		saveToLocalStorage(value);
	}

	return {
		subscribe,
		loadFromLocalStorage,
		set: set_
	};
}

export const settings = createSettings();

/**
 * @typedef {Object} Solve
 * @property {Number} puzzleId
 * @property {Number} startedAt
 * @property {Number} elapsedTime
 * @property {Number} pausedAt
 * @property {String|undefined} error
 */

/**
 * @param {String} path
 */
function createSolvesStore(path) {
	// console.log('creating store for', path)
	const name = path + '_solves';

	let data = [];
	const saved = window.localStorage.getItem(name);
	if (saved !== null) {
		data = JSON.parse(saved);
	}

	const { subscribe, set, update } = writable(data);

	subscribe((solves) => {
		// console.log('solves changed:', storeName)
		// console.log(solves)
		const saved = JSON.stringify(solves);
		window.localStorage.setItem(name, saved);
		data = solves;
	});

	window.addEventListener('storage', function (e) {
		// in case something is solved in another tab?
		if (e.key === name) {
			const saved = e.newValue;
			if (saved === null) {
				data = [];
			} else {
				data = JSON.parse(saved);
			}
			set(data);
		}
	});

	/**
	 * Start a new puzzle or continue a previous one
	 * @param {Number} puzzleId
	 * @returns {Solve}
	 */
	function reportStart(puzzleId) {
		unpause(puzzleId);

		let solve;
		update((solves) => {
			// check if we started this already
			solve = solves.find((/** @type {Solve} */ solve) => solve.puzzleId === puzzleId);
			if (solve !== undefined) {
				if (solve.elapsedTime !== -1) {
					if (puzzleId === -1) {
						// finished random puzzle - start new random puzzle solve
						solve = {
							puzzleId,
							startedAt: new Date().valueOf(),
							pausedAt: -1,
							elapsedTime: -1
						};
						solves.unshift(solve);
						return solves;
					} else {
						// finished non-random puzzle
						return solves;
					}
				}
				// started this earlier but did not finish
				if (solve === solves[0]) {
					return solves;
				}
				solve = {
					puzzleId,
					startedAt: solve.startedAt,
					pausedAt: solve.pausedAt,
					elapsedTime: -1
				};
				solves.unshift(solve);
				return solves;
			}
			// If not - then start a fresh solve
			if (solve === undefined) {
				solve = {
					puzzleId,
					startedAt: new Date().valueOf(),
					pausedAt: -1,
					elapsedTime: -1
				};
				solves.unshift(solve);
			}
			return solves;
		});
		// @ts-ignore
		return solve;
	}

	/**
	 * Complete a puzzle
	 * @param {Number} puzzleId
	 * @returns {Solve}
	 */
	function reportFinish(puzzleId) {
		const finishedAt = new Date().valueOf();
		let solve;
		update((solves) => {
			if (solves.length === 0) {
				solve = {
					puzzleId,
					startedAt: -1,
					pausedAt: -1,
					elapsedTime: -1,
					error: 'No started puzzles found, so the finish could not be recorded'
				};
				return solves;
			}
			// find if we solved this already
			if (puzzleId !== -1) {
				solve = solves.find(
					(/** @type {Solve} */ solve) => solve.puzzleId === puzzleId && solve.elapsedTime !== -1
				);
				if (solve !== undefined) {
					return solves;
				}
			}
			// check if this puzzle was the last one started
			if (solves[0].puzzleId !== puzzleId) {
				solve = {
					puzzleId,
					startedAt: -1,
					pausedAt: -1,
					elapsedTime: -1,
					error: 'Another puzzle was started after this one, so the finish could not be recorded'
				};
				return solves;
			}
			solve = solves[0];
			// finally record elapsed time
			if (solve.elapsedTime === -1) {
				solve.elapsedTime = finishedAt - solve.startedAt;
			}
			return solves;
		});
		// @ts-ignore
		return solve;
	}

	/**
	 * Add a pausedAt time to a puzzle if the puzzle is running and not paused
	 * @param {Number} puzzleId
	 * @returns {Solve|undefined}
	 */
	function pause(puzzleId) {
		// console.log('pausing', puzzleId)
		let solve;
		update((solves) => {
			// find if this puzzle is in progress
			solve = solves.find((/** @type {Solve} */ solve) => solve.puzzleId === puzzleId);
			if (
				solve !== undefined &&
				solve.startedAt !== -1 &&
				solve.elapsedTime === -1 &&
				(solve.pausedAt === -1 || solve.pausedAt === undefined)
			) {
				solve.pausedAt = new Date().valueOf();
				// console.log('paused', puzzleId)
			}
			return solves;
		});
		return solve;
	}

	/**
	 * Remove pausedAt and adjust startedAt if the puzzle is paused
	 * @param {Number} puzzleId
	 * @returns {Solve|undefined}
	 */
	function unpause(puzzleId) {
		// console.log('unpausing', puzzleId);
		let solve;
		update((solves) => {
			// find if this puzzle in in progress and paused
			solve = solves.find((/** @type {Solve} */ solve) => solve.puzzleId === puzzleId);
			// if a puzzle started earlier was saved with no pausedAt property
			if (solve && solve.pausedAt === undefined) {
				solve.pausedAt = -1;
			}
			if (
				solve !== undefined &&
				solve.startedAt !== -1 &&
				solve.elapsedTime === -1 &&
				solve.pausedAt >= solve.startedAt
			) {
				const now = new Date().valueOf();
				const pausedElapsedTime = now - solve.pausedAt;
				solve.pausedAt = -1; // clear paused time
				// console.log('unpaused', puzzleId)

				// guard against unexpected quirks like setting clock back
				if (pausedElapsedTime >= 0) {
					// bump startedAt forward by exact amount of time spent paused, so calculated
					// elapsed time picks up where it left off
					solve.startedAt += pausedElapsedTime;
				}
			}
			return solves;
		});
		return solve;
	}

	/**
	 * Indicate that we want to drop a previous random puzzle and start a new one
	 * No puzzleId parameter because it's only needed for random puzzles
	 */
	function skip() {
		const timestamp = new Date().valueOf();
		const solve = {
			puzzleId: -1,
			startedAt: timestamp,
			pausedAt: timestamp,
			elapsedTime: -1
		};
		update((solves) => {
			solves.unshift(solve);
			return solves;
		});
	}

	return {
		subscribe,
		reportStart,
		reportFinish,
		pause,
		unpause,
		skip
	};
}

/**
 * @typedef {ReturnType<createSolvesStore>} SolvesStore
 */

const solvesStores = new Map();

/**
 *
 * @param {String} path
 * @returns {ReturnType<createSolvesStore>}
 */
export function getSolves(path) {
	// path is like /<category>/<size>/<puzzle id>
	// this takes the category and size parts only
	const storeName = path.split('/', 3).join('/');
	if (solvesStores.has(storeName)) {
		return solvesStores.get(storeName);
	} else {
		let store = createSolvesStore(storeName);
		solvesStores.set(storeName, store);
		return store;
	}
}

/**
 * @param {String} path
 */
function createStatsStore(path) {
	// console.log('creating stats store for', path)

	const solvesStore = getSolves(path);
	const isDaily = path === '/daily';

	const data = {
		streak: 0,
		totalSolved: 0,
		single: {
			current: Number.POSITIVE_INFINITY,
			best: Number.POSITIVE_INFINITY,
			previousBest: Number.POSITIVE_INFINITY
		},
		meanOf3: {
			current: Number.POSITIVE_INFINITY,
			best: Number.POSITIVE_INFINITY,
			previousBest: Number.POSITIVE_INFINITY
		},
		averageOf5: {
			current: Number.POSITIVE_INFINITY,
			best: Number.POSITIVE_INFINITY,
			previousBest: Number.POSITIVE_INFINITY
		},
		averageOf12: {
			current: Number.POSITIVE_INFINITY,
			best: Number.POSITIVE_INFINITY,
			previousBest: Number.POSITIVE_INFINITY
		}
	};

	const { subscribe, set, update } = writable(data);

	/**
	 * Calculate mean of array of numbers
	 * @param {Number[]} arr
	 * @returns {Number}
	 */
	function meanOfArray(arr) {
		let mean = 0;
		for (let item of arr) {
			mean += item;
		}
		mean /= arr.length;
		return mean;
	}

	/**
	 * Calculate mean of array of numbers
	 * while excluding one min and one max value
	 * @param {Number[]} arr
	 * @returns {Number}
	 */
	function averageOfArray(arr) {
		const sorted = [...arr].sort((a, b) => a - b);
		let mean = 0;
		for (let item of sorted.slice(1, -1)) {
			mean += item;
		}
		mean /= arr.length - 2;
		return mean;
	}

	/**
	 *
	 * @param {Solve[]} solves
	 * @returns
	 */
	function _calculateStats(solves) {
		let streak = 0;
		let totalSolved = 0;
		let streakIncrement = 1;
		const startIndex = solves.length > 0 && solves[0].elapsedTime === -1 ? 1 : 0;
		let currentTime = null;
		let bestTime = Number.POSITIVE_INFINITY;
		let meanOf3 = null;
		let bestMeanOf3 = Number.POSITIVE_INFINITY;
		let ts = [];
		let averageOf5 = null;
		let bestAverageOf5 = Number.POSITIVE_INFINITY;
		let averageOf12 = null;
		let bestAverageOf12 = Number.POSITIVE_INFINITY;
		for (let i = startIndex; i < solves.length; i++) {
			let t = solves[i].elapsedTime;
			let isSolved = t !== -1;
			let isStreak = isSolved;
			let missedDays = 0;
			if (isDaily && isStreak && i !== startIndex) {
				const thisDay = new Date(solves[i].puzzleId);
				const prevDay = new Date(solves[i - 1].puzzleId);
				const daysBetween = Math.round(
					(prevDay.valueOf() - thisDay.valueOf()) / (24 * 60 * 60 * 1000)
				);
				if (daysBetween > 1) {
					isStreak = false;
					missedDays = Math.min(12, daysBetween - 1);
				}
			}
			if (isSolved) {
				totalSolved += 1;
				bestTime = Math.min(bestTime, t);
				if (currentTime === null) {
					currentTime = t;
				}
			} else if (currentTime === null) {
				currentTime = Number.POSITIVE_INFINITY;
			}

			if (isStreak) {
				streak += streakIncrement;
				ts.push(t);
			} else {
				streakIncrement = 0;
				for (let d = 0; d < missedDays; d++) {
					ts.push(Number.POSITIVE_INFINITY);
				}
				ts.push(isSolved ? t : Number.POSITIVE_INFINITY);
			}
			if (ts.length > 12) {
				ts.shift();
			}
			if (ts.length >= 3) {
				if (meanOf3 === null) {
					meanOf3 = meanOfArray(ts.slice(-3));
				}
				bestMeanOf3 = Math.min(meanOfArray(ts.slice(-3)), bestMeanOf3);
			}
			if (ts.length >= 5) {
				if (averageOf5 === null) {
					averageOf5 = averageOfArray(ts.slice(-5));
				}
				bestAverageOf5 = Math.min(averageOfArray(ts.slice(-5)), bestAverageOf5);
			}
			if (ts.length >= 12) {
				if (averageOf12 === null) {
					averageOf12 = averageOfArray(ts);
				}
				bestAverageOf12 = Math.min(averageOfArray(ts), bestAverageOf12);
			}
		}
		if (currentTime === null) {
			currentTime = Number.POSITIVE_INFINITY;
		}
		if (meanOf3 === null) {
			meanOf3 = Number.POSITIVE_INFINITY;
		}
		if (averageOf5 === null) {
			averageOf5 = Number.POSITIVE_INFINITY;
		}
		if (averageOf12 === null) {
			averageOf12 = Number.POSITIVE_INFINITY;
		}
		return {
			streak,
			totalSolved,
			currentTime,
			bestTime,
			meanOf3,
			bestMeanOf3,
			averageOf5,
			bestAverageOf5,
			averageOf12,
			bestAverageOf12
		};
	}

	solvesStore.subscribe((solves) => {
		update((data) => {
			const newStats = _calculateStats(solves);
			data.streak = newStats.streak;
			data.totalSolved = newStats.totalSolved;
			data.single = {
				current: newStats.currentTime,
				best: newStats.bestTime,
				previousBest: data.single.best
			};
			data.meanOf3 = {
				current: newStats.meanOf3,
				best: newStats.bestMeanOf3,
				previousBest: data.meanOf3.best
			};
			data.averageOf5 = {
				current: newStats.averageOf5,
				best: newStats.bestAverageOf5,
				previousBest: data.averageOf5.best
			};
			data.averageOf12 = {
				current: newStats.averageOf12,
				best: newStats.bestAverageOf12,
				previousBest: data.averageOf12.best
			};
			return data;
		});
	});

	return {
		subscribe
	};
}

const statsStores = new Map();

/**
 * @typedef {ReturnType<createStatsStore>} StatsStore
 */

/**
 *
 * @param {String} path
 * @returns {StatsStore}
 */
export function getStats(path) {
	const storeName = path.split('/', 3).join('/');
	if (statsStores.has(storeName)) {
		return statsStores.get(storeName);
	} else {
		let store = createStatsStore(storeName);
		statsStores.set(storeName, store);
		return store;
	}
}<|MERGE_RESOLUTION|>--- conflicted
+++ resolved
@@ -51,13 +51,10 @@
 		assistant: false,
 		/** @type {AnimationSpeed} */
 		animationSpeed: 'normal',
-<<<<<<< HEAD
 		requireLocked: false,
 		removeEdgeMarksOnLock: false,
-		edgeMarkMouseTime: 300
-=======
+		edgeMarkMouseTime: 300,
 		disconnectHighlighting: true
->>>>>>> 59ad2355
 	};
 
 	const { subscribe, set, update } = writable(defaultSettings);
